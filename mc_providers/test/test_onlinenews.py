--- conflicted
+++ resolved
@@ -436,8 +436,6 @@
         query = "biden"
         start_date = dt.datetime(2024, 12, 1)
         end_date = start_date + dt.timedelta(days=days-1)
-<<<<<<< HEAD
-        breakpoint()
         # unfixed code died with "TypeError: '<' not supported between instances of 'SanitizedQueryString' and 'Range'"
         page1, _ = self._provider.paged_items(query, start_date, end_date, domains=domains, page_size=1)
 
@@ -488,11 +486,6 @@
         self._test_random_sample(["id", "indexed_date", "language",
                                   "media_name", "media_url", "publish_date",
                                   "text", "title", "url"], page_size=2)
-=======
-        # unfixed code died with "TypeError: '<' not supported between instances of 'SanitizedQueryString' and 'Range'"
-        page1, _ = self._provider.paged_items(query, start_date, end_date, domains=domains, page_size=1)
-
->>>>>>> f265d7b1
 
 @pytest.mark.skipif(IN_GITHUB_CI_WORKFLOW, reason="requires VPN tunnel to Media Cloud News Search API server")
 class OnlineNewsMediaCloudOldProviderTest(OnlineNewsWaybackMachineProviderTest):
