import datetime as dt
from typing import List, Dict, Optional
import logging
import requests
import time
import ciso8601
import time


API_VERSION = "v1"  # the API access URL is versioned for future compatability and maintenance

# These are all the characters used in elastic search queries, so they should NOT be included in your search str
ALL_RESERVED_CHARS = ['+', '\\', '-', '!', '(', ')', ':', '^', '[', ']', '"', '{', '}', '~', '*', '?', '|', '&', '/']
# However, most query strings are using these characters on purpose, so let's only automatically escape some of them
RARE_RESERVED_CHARS = ['/']

logger = logging.getLogger(__name__)

def sanitize_query(query: str, reserved_char_list: Optional[List[str]] = None) -> str:
    """
    Make sure we properly escape any reserved characters in an elastic search query
    @see https://www.elastic.co/guide/en/elasticsearch/reference/7.17/query-dsl-query-string-query.html#_reserved_characters
    :param query: a full query string
    :param reserved_char_list: characters that need escaping
    :return:
    """
    reserved_chars = reserved_char_list if reserved_char_list else RARE_RESERVED_CHARS
    sanitized = ''
    for char in query:
        if char in reserved_chars:
            sanitized += '\\%s' % char
        else:
            sanitized += char
    return sanitized


def dict_to_list(data: Dict) -> List[Dict]:
    """
    The API returns dicts, but that isn't very restful nor the current standard approach to user-friendly JSON.
    This utility method converts tht into a list of dicts.
    """
    return [{'name': k, 'value': v} for k, v in data.items()]


class MCSearchApiClient:

    API_BASE_URL = "http://ramos.angwin/{}/".format(API_VERSION)
    TIMEOUT_SECS = 30

    # constants used when requesting top terms
    TERM_FIELD_TITLE = "article_title"
    TERM_FIELD_TEXT_CONTENT = "text_content"
    TERM_AGGREGATION_TOP = "top"
    TERM_AGGREGATION_SIGNIFICANT = "significant"
    TERM_AGGREGATION_RARE = "rare"

    def __init__(self, collection: str, api_base_url: str | None = None):
        """
        :param collection: the archive support multiple collections of stories so you have to pass in the
                           name of the collection you want to search against
        :param api_base_url: advanced optional arg: let you override the hard-coded base URL
        """
        self._collection = collection
        if api_base_url:
            self.API_BASE_URL = api_base_url
        self._session = requests.Session()  # better performance to put all HTTP through this one object

    def sample(self, query: str, start_date: dt.datetime, end_date: dt.datetime, **kwargs) -> List[Dict]:
        results = self._overview_query(query, start_date, end_date, **kwargs)
        if self._is_no_results(results):
            return []
        return results['matches']

    def top_sources(self, query: str, start_date: dt.datetime, end_date: dt.datetime, **kwargs) -> List[Dict]:
        results = self._overview_query(query, start_date, end_date, **kwargs)
        if self._is_no_results(results):
            return []
        return util.dict_to_list(results['topdomains'])

    def top_languages(self, query: str, start_date: dt.datetime, end_date: dt.datetime, **kwargs) -> List[Dict]:
        results = self._overview_query(query, start_date, end_date, **kwargs)
        if self._is_no_results(results):
            return []
        return util.dict_to_list(results['toplangs'])

    @staticmethod
    def _is_no_results(results: Dict) -> bool:
        return ('matches' not in results) and ('detail' in results) and (results['detail'] == 'No results found!')

    def count(self, query: str, start_date: dt.datetime, end_date: dt.datetime, **kwargs) -> int:
        results = self._overview_query(query, start_date, end_date, **kwargs)
        if self._is_no_results(results):
            return 0
        return results['total']

    def count_over_time(self, query: str, start_date: dt.datetime, end_date: dt.datetime, **kwargs) -> List:
        results = self._overview_query(query, start_date, end_date, **kwargs)
        if self._is_no_results(results):
            return []
        data = results['dailycounts']
        to_return = []
        # transform to list of dicts for easier use
        for day_date, day_value in data.items():  # date is in 'YYYY-MM-DD' format
            day = ciso8601.parse_datetime(day_date)
            to_return.append({
                'date': day,
                'timestamp': day.timestamp(),
                'count': day_value,
            })
        return to_return

    @staticmethod
    def _date_query_clause(start_date: dt.datetime, end_date: dt.datetime) -> str:
        return "publication_date:[{} TO {}]".format(start_date.strftime("%Y-%m-%d"), end_date.strftime("%Y-%m-%d"))

    def _overview_query(self, query: str, start_date: dt.datetime, end_date: dt.datetime, **kwargs) -> Dict:
        logger.debug("_overview IN: %s %s %s %r", query, start_date, end_date, kwargs)
        # protect query from grabby ANDs
        params = {"q": "({}) AND {}".format(query, self._date_query_clause(start_date, end_date))}
        params.update(kwargs)
        logger.debug("_overview params: %r", params)
        results, _ = self._query("{}/search/overview".format(self._collection), params, method='POST')
        return results

    def article(self, article_id: str) -> Dict:
        # you can extract article_ids from the `article_url` property
        results, _ = self._query("{}/article/{}".format(self._collection, article_id), method='GET')
        return results

    def all_articles(self, query: str, start_date: dt.datetime, end_date: dt.datetime, page_size: int = 1000, **kwargs):
        """
        @return: a generator that yeilds lists of articles, grouped by page.
        """
        params = {"q": "{} AND {}".format(query, self._date_query_clause(start_date, end_date))}
        params.update(kwargs)
        more_pages = True
        next_page_token = None
        while more_pages:
            page, next_page_token = self.paged_articles(query, start_date, end_date, page_size, **kwargs,
                                                        pagination_token=next_page_token)
            if self._is_no_results(page):
                yield []
            else:
                yield page
            # check if there is a link to the next page
            more_pages = False
            if next_page_token:
                more_pages = True

    def paged_articles(self, query: str, start_date: dt.datetime, end_date: dt.datetime,
                       page_size: Optional[int] = 1000,  expanded: bool = False,
                       pagination_token: Optional[str] = None, **kwargs) -> tuple[List[Dict], Optional[str]]:
        """
        @return: one page of stories
        """
        params = {"q": "{} AND {}".format(query, self._date_query_clause(start_date, end_date))}
        if expanded:
            params['expanded'] = 1
        if pagination_token:
            params['resume'] = pagination_token
        params.update(kwargs)
        page, response = self._query("{}/search/result".format(self._collection), params, method='POST')
        if self._is_no_results(page):
            return [], None
        return page, response.headers.get('x-resume-token')

    def terms(self, query: str, start_date: dt.datetime, end_date: dt.datetime, field: str, aggregation: str,
              **kwargs) -> Dict:
        params = {"q": "{} AND {}".format(query, self._date_query_clause(start_date, end_date))}
        params.update(kwargs)
        results, _ = self._query("{}/terms/{}/{}".format(self._collection, field, aggregation), params, method='GET')
        return results

    def _query(self, endpoint: str, params: Dict = None, method: str = 'GET'):
        """
        Centralize making the actual queries here for easy maintenance and testing of HTTP comms
        """
        logger.debug("_query IN: %s ep %s par %s", method, endpoint, params)
        if params and ('domains' in params):  # remove domains param that might be dangling
            del params['domains']
        if params and ('q' in params):
            params['q'] = sanitize_query(params['q'])
        endpoint_url = self.API_BASE_URL+endpoint
<<<<<<< HEAD
        start_time = time.time()
=======
        logger.debug("_query SENDING %s ep %s par %r", method, endpoint_url, params)
        start = time.time()
>>>>>>> 02be8f7b
        if method == 'GET':
            r = self._session.get(endpoint_url, params=params, timeout=self.TIMEOUT_SECS)
        elif method == 'POST':
            r = self._session.post(endpoint_url, json=params, timeout=self.TIMEOUT_SECS)
        else:
            raise RuntimeError("Unsupported method of '{}'".format(method))
<<<<<<< HEAD
        duration = time.time() - start_time()

        if r.status_code == 504:
            raise RuntimeError("Client Recieved 504 Gateway Timeout from API after {} Secs. Client Timeout: {}, " 
                               "Endpoint: {}, Params: {}, ".format(duration, self.TIMEOUT_SECS, endpoint_url, params))
=======
        duration = time.time() - start

        if r.status_code == 504:
            raise RuntimeError("API returned 504 Gateway Timeout after {} secs. Client timeout: {},"
                                "Endpoint: {}, Params: {}".format(duration, self.TIMEOUT_SECS, endpoint_url, params))
>>>>>>> 02be8f7b

        if r.status_code >= 500:
            raise RuntimeError("API Server Error {}: a bad query string could have triggered this. Endpoint: {},"
                               " Params: {}".format(r.status_code, endpoint_url, params))
        
        return r.json(), r<|MERGE_RESOLUTION|>--- conflicted
+++ resolved
@@ -181,31 +181,19 @@
         if params and ('q' in params):
             params['q'] = sanitize_query(params['q'])
         endpoint_url = self.API_BASE_URL+endpoint
-<<<<<<< HEAD
-        start_time = time.time()
-=======
         logger.debug("_query SENDING %s ep %s par %r", method, endpoint_url, params)
         start = time.time()
->>>>>>> 02be8f7b
         if method == 'GET':
             r = self._session.get(endpoint_url, params=params, timeout=self.TIMEOUT_SECS)
         elif method == 'POST':
             r = self._session.post(endpoint_url, json=params, timeout=self.TIMEOUT_SECS)
         else:
             raise RuntimeError("Unsupported method of '{}'".format(method))
-<<<<<<< HEAD
-        duration = time.time() - start_time()
-
-        if r.status_code == 504:
-            raise RuntimeError("Client Recieved 504 Gateway Timeout from API after {} Secs. Client Timeout: {}, " 
-                               "Endpoint: {}, Params: {}, ".format(duration, self.TIMEOUT_SECS, endpoint_url, params))
-=======
         duration = time.time() - start
 
         if r.status_code == 504:
             raise RuntimeError("API returned 504 Gateway Timeout after {} secs. Client timeout: {},"
                                 "Endpoint: {}, Params: {}".format(duration, self.TIMEOUT_SECS, endpoint_url, params))
->>>>>>> 02be8f7b
 
         if r.status_code >= 500:
             raise RuntimeError("API Server Error {}: a bad query string could have triggered this. Endpoint: {},"
