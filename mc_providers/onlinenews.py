--- conflicted
+++ resolved
@@ -664,18 +664,11 @@
 
 from .exceptions import MysteryProviderException, ProviderParseException, PermanentProviderException, ProviderException, TemporaryProviderException
 
-<<<<<<< HEAD
 ES_Fieldname: TypeAlias = str | InstrumentedField # quiet mypy complaints
 ES_Fieldnames: TypeAlias = list[ES_Fieldname]
 
 class FilterTuple(NamedTuple):
-    weight: int
-=======
-Field: TypeAlias = str | InstrumentedField # quiet mypy complaints
-
-class FilterTuple(NamedTuple):
     weighted: int               # apply smaller values (result sets) first
->>>>>>> f265d7b1
     query: Query | None
 
 _ES_MAXPAGE = 1000              # define globally (ie; in .providers)???
@@ -943,10 +936,7 @@
             return FilterTuple(cls._selector_count(kwargs) * cls.SELECTOR_WEIGHT,
                                SanitizedQueryString(query=sqs))
         else:
-<<<<<<< HEAD
             # return dummy record, will be weeded out
-=======
->>>>>>> f265d7b1
             return FilterTuple(0, None)
 
     def _basic_search(self, user_query: str, start_date: dt.datetime, end_date: dt.datetime,
@@ -998,11 +988,7 @@
 
         # try applying more selective queries (fewer results) first
         # key function avoids attempts to compare Query objects when tied!
-<<<<<<< HEAD
-        filters.sort(key=lambda ft : ft.weight)
-=======
         filters.sort(key=lambda ft : ft.weighted)
->>>>>>> f265d7b1
         for ft in filters:
             if ft.query:
                 # ends up as list under bool.filter:
